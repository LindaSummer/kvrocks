--- conflicted
+++ resolved
@@ -506,11 +506,7 @@
   tbb::parallel_for(monitor_conns_.range(), [conn, response](const ConnMap::range_type &range) {
     for (auto &it : range) {
       const auto &value = it.second;
-<<<<<<< HEAD
       if (conn == value) continue;  // skip the monitor command
-=======
-      if (conn == value) continue;
->>>>>>> f2eafaca
       if (conn->GetNamespace() == value->GetNamespace() || value->GetNamespace() == kDefaultNamespace) {
         value->Reply(response);
       }
@@ -563,23 +559,12 @@
 void Worker::KickoutIdleClients(int timeout) {
   std::vector<std::pair<int, uint64_t>> to_be_killed_conns;
 
-<<<<<<< HEAD
   auto fd_list = getConnFds();
   if (fd_list.empty()) {
     return;
   }
 
   std::set<int> fds(fd_list.cbegin(), fd_list.cend());
-=======
-  std::set<int> fds;
-  for (const auto key : getConnFds()) {
-    fds.emplace(key);
-  }
-
-  if (fds.empty()) {
-    return;
-  }
->>>>>>> f2eafaca
 
   int iterations = std::min(static_cast<int>(conns_.size()), 50);
   auto iter = fds.upper_bound(last_iter_conn_fd_);
